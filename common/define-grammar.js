const PREC = {
  ACCESSIBILITY: 1,
  DEFINITION: 1,
  DECLARATION: 1,
<<<<<<< HEAD
  AS_EXPRESSION: 1,
  INTERSECTION: 2,
  UNION: 2,
=======
  TUPLE_TYPE: 1,
  FUNCTION_TYPE: 1,
  CONDITIONAL_TYPE: 2,
  INTERSECTION: 3,
  UNION: 3,
>>>>>>> c6d56e7d
  PLUS: 4,
  REL: 5,
  TIMES: 6,
  TYPEOF: 7,
  EXTENDS: 7,
  NEG: 9,
  INC: 10,
  NON_NULL: 10,
  CALL: 11,
  NEW: 12,
  FLOW_MAYBE_TYPE: 12,
  ARRAY_TYPE: 13,
  MEMBER: 14,
  TYPE_ASSERTION: 16,
  TYPE_REFERENCE: 16,
  CONSTRUCTOR_TYPE: 17
};

module.exports = function defineGrammar(dialect) {
  return grammar(require('tree-sitter-javascript/grammar'), {
    name: dialect,

    externals: ($, previous) => previous.concat([
      // Allow the external scanner to tell whether it is parsing an expression
      // or a type by checking the validity of this binary operator. This is
      // needed because the rules for automatic semicolon insertion are
      // slightly different when parsing types. Any binary-only operator would
      // work.
      '||',
    ]),

    conflicts: ($, previous) => previous.concat([
      [$.call_expression, $.binary_expression],
      [$.call_expression, $.binary_expression, $.unary_expression],

      [$.nested_type_identifier, $.nested_identifier],
      [$.nested_type_identifier, $.member_expression],
      [$.nested_identifier, $.member_expression, $.nested_type_identifier],

      [$.generic_type, $._primary_type],
      [$._expression, $._primary_type, $.generic_type],
      [$.member_expression, $.nested_identifier],

      [$._parameter_name, $.predefined_type],
      [$._parameter_name, $.predefined_type, $._expression],
      [$._parameter_name, $._primary_type],
      [$._parameter_name, $._primary_type, $._expression],
      [$._parameter_name, $._expression],
      [$._parameter_name, $.assignment_expression],

      [$._call_signature, $.function_type],
      [$._call_signature, $.constructor_type],

      [$._primary_type, $.type_parameter],
      [$.jsx_opening_element, $.type_parameter],
      [$.jsx_opening_element, $.type_parameter, $._primary_type],
      [$.jsx_opening_element, $.generic_type],
      [$.jsx_namespace_name, $._primary_type],

      [$._expression, $.literal_type],
      [$._expression, $._primary_type],
      [$._expression, $.generic_type],
      [$._expression, $.predefined_type],
      [$._expression, $._rest_identifier],
      [$._expression, $._tuple_type_identifier],
      [$._expression, $.optional_identifier],

      [$.object, $.object_type],
      [$.object, $._property_name],

      [$.array, $._tuple_type_body]
    ]),

    inline: ($, previous) => previous
      .filter(rule => rule.name !== '_call_signature')
      .concat([
        $._type_identifier,
        $._enum_member,
        $._jsx_start_opening_element,
      ]),

    rules: {
      public_field_definition: ($, previous) => seq(
        optional($.accessibility_modifier),
        choice(
          seq(optional('static'), optional($.readonly)),
          seq(optional('abstract'), optional($.readonly)),
          seq(optional($.readonly), optional('abstract')),
        ),
        field('name', $._property_name),
        optional(choice('?', '!')),
        field('type', optional($.type_annotation)),
        optional($._initializer)
      ),

      call_expression: ($, previous) => choice(
        prec(PREC.CALL, seq(
          field('function', $._expression),
          field('type_arguments', optional($.type_arguments)),
          field('arguments', choice($.arguments, $.template_string))
        )),
        prec(PREC.MEMBER, seq(
          field('function', $._primary_expression),
          '?.',
          field('type_arguments', optional($.type_arguments)),
          field('arguments', $.arguments)
        ))
      ),

      new_expression: $ => prec.right(PREC.NEW, seq(
        'new',
        field('constructor', $._primary_expression),
        field('type_arguments', optional($.type_arguments)),
        field('arguments', optional($.arguments))
      )),

      _augmented_assignment_lhs: ($, previous) => choice(previous, $.non_null_expression),

      _lhs_expression: ($, previous) => choice(previous, $.non_null_expression),

      // If the dialect is regular typescript, we exclude JSX expressions and
      // include type assertions. If the dialect is TSX, we do the opposite.
      _expression: ($, previous) => {
        const choices = [
          $.as_expression,
          $.non_null_expression,
          $.internal_module,
          $.super,
        ];

        if (dialect === 'typescript') {
          choices.push($.type_assertion);
          choices.push(...previous.members.filter(member =>
            member.name !== '_jsx_element' && member.name !== 'jsx_fragment'
          ));
        } else if (dialect === 'tsx') {
          choices.push(...previous.members);
        } else {
          throw new Error(`Unknown dialect ${dialect}`);
        }

        return choice(...choices);
      },

      _jsx_start_opening_element: $ => seq(
        '<',
        choice(
          field('name', choice(
            $._jsx_identifier,
            $.jsx_namespace_name
          )),
          seq(
            field('name', choice(
              $.identifier,
              $.nested_identifier
            )),
            field('type_arguments', optional($.type_arguments))
          )
        ),
        repeat(field('attribute', $._jsx_attribute))
      ),

      // This rule is only referenced by _expression when the dialect is 'tsx'
      jsx_opening_element: $ => prec.dynamic(-1, seq(
        $._jsx_start_opening_element,
        '>'
      )),

      // tsx only. See jsx_opening_element.
      jsx_self_closing_element: $ => prec.dynamic(-1, seq(
        $._jsx_start_opening_element,
        '/',
        '>'
      )),

      _import_export_specifier: ($, previous) => seq(
        optional(choice('type', 'typeof')),
        previous
      ),

      import_statement: $ => prec(PREC.DECLARATION, seq(
        'import',
        optional(choice('type', 'typeof')),
        choice(
          seq($.import_clause, $._from_clause),
          $.import_require_clause,
          $.string
        ),
        $._semicolon
      )),

      export_statement: ($, previous) => prec(PREC.DECLARATION, choice(
        previous,
        seq('export', '=', $.identifier, $._semicolon),
        seq('export', 'as', 'namespace', $.identifier, $._semicolon)
      )),

      non_null_expression: $ => prec.left(PREC.NON_NULL, seq(
        $._expression, '!'
      )),

      variable_declarator: $ => choice(
        seq(
          field('name', choice($.identifier, $._destructuring_pattern)),
          field('type', optional($.type_annotation)),
          optional($._initializer)
        ),
        prec(PREC.DECLARATION, seq(
          field('name', $.identifier),
          '!',
          field('type', $.type_annotation)
        ))
      ),

      method_signature: $ => seq(
        optional($.accessibility_modifier),
        optional('static'),
        optional($.readonly),
        optional('async'),
        optional(choice('get', 'set', '*')),
        field('name', $._property_name),
        optional('?'),
        $._call_signature
      ),

      abstract_method_signature: $ => seq(
        optional($.accessibility_modifier),
        'abstract',
        optional(choice('get', 'set', '*')),
        field('name', $._property_name),
        optional('?'),
        $._call_signature
      ),

      parenthesized_expression: ($, previous) => seq(
        '(',
        choice(
          seq($._expression, optional($.type_annotation)),
          $.sequence_expression
        ),
        ')'
      ),

      _formal_parameter: $ => seq(
        repeat(field('decorator', $.decorator)),
        choice(
          $.required_parameter,
          $.rest_parameter,
          $.optional_parameter
        )
      ),

      function_signature: $ => seq(
        optional('async'),
        'function',
        field('name', $.identifier),
        $._call_signature,
        $._semicolon
      ),

      class_body: $ => seq(
        '{',
        repeat(choice(
          $.decorator,
          seq($.method_definition, optional($._semicolon)),
          seq(
            choice(
              $.abstract_method_signature,
              $.index_signature,
              $.method_signature,
              $.public_field_definition
            ),
            choice($._semicolon, ',')
          )
        )),
        '}'
      ),

      method_definition: $ => prec.left(seq(
        optional($.accessibility_modifier),
        optional('static'),
        optional($.readonly),
        optional('async'),
        optional(choice('get', 'set', '*')),
        field('name', $._property_name),
        optional('?'),
        $._call_signature,
        field('body', $.statement_block)
      )),

      _declaration: ($, previous) => choice(
        previous,
        $.function_signature,
        $.abstract_class_declaration,
        $.module,
        prec(PREC.DECLARATION, $.internal_module),
        $.type_alias_declaration,
        $.enum_declaration,
        $.interface_declaration,
        $.import_alias,
        $.ambient_declaration
      ),

      type_assertion: $ => prec(PREC.TYPE_ASSERTION, seq(
        $.type_arguments,
        $._expression
      )),

      as_expression: $ => prec.left(PREC.AS_EXPRESSION, seq(
        $._expression,
        'as',
        choice($._type, $.template_string)
      )),

      class_heritage: $ => choice(
        seq($.extends_clause, optional($.implements_clause)),
        $.implements_clause
      ),

      import_require_clause: $ => seq($.identifier, '=', 'require', '(', $.string, ')'),

      implements_clause: $ => seq(
        'implements',
        commaSep1($._type)
      ),

      ambient_declaration: $ => seq(
        'declare',
        choice(
          $._declaration,
          seq('global', $.statement_block),
          seq('module', '.', alias($.identifier, $.property_identifier), ':', $._type)
        )
      ),

      class: $ => seq(
        repeat(field('decorator', $.decorator)),
        'class',
        field('name', optional($._type_identifier)),
        field('type_parameters', optional($.type_parameters)),
        optional($.class_heritage),
        field('body', $.class_body)
      ),

      abstract_class_declaration: $ => seq(
        'abstract',
        'class',
        field('name', $._type_identifier),
        field('type_parameters', optional($.type_parameters)),
        optional($.class_heritage),
        field('body', $.class_body)
      ),

      class_declaration: $ => prec.left(PREC.DECLARATION, seq(
        repeat(field('decorator', $.decorator)),
        'class',
        field('name', $._type_identifier),
        field('type_parameters', optional($.type_parameters)),
        optional($.class_heritage),
        field('body', $.class_body),
        optional($._automatic_semicolon)
      )),

      module: $ => seq(
        'module',
        $._module
      ),

      internal_module: $ => seq(
        'namespace',
        $._module
      ),

      _module: $ => prec.right(seq(
        field('name', choice($.string, $.identifier, $.nested_identifier)),
        field('body', optional($.statement_block))
      )),

      import_alias: $ => seq(
        'import',
        $.identifier,
        '=',
        choice($.identifier, $.nested_identifier),
        $._semicolon
      ),

      nested_type_identifier: $ => prec(PREC.MEMBER, seq(
        field('module', choice($.identifier, $.nested_identifier)),
        '.',
        field('name', $._type_identifier)
      )),

      interface_declaration: $ => seq(
        'interface',
        field('name', $._type_identifier),
        field('type_parameters', optional($.type_parameters)),
        optional($.extends_clause),
        field('body', $.object_type)
      ),

      extends_clause: $ => prec(PREC.EXTENDS, seq(
        'extends',
        commaSep1(choice(
          prec(PREC.TYPE_REFERENCE, choice(
            $._type_identifier,
            $.nested_type_identifier,
            $.generic_type
          )),
          $._expression
        ))
      )),

      enum_declaration: $ => seq(
        optional('const'),
        'enum',
        field('name', $.identifier),
        field('body', $.enum_body)
      ),

      enum_body: $ => seq(
        '{',
        optional(seq(
          sepBy1(',', choice(
            $._property_name,
            $.enum_assignment
          )),
          optional(',')
        )),
        '}'
      ),

      enum_assignment: $ => seq(
        $._property_name,
        $._initializer
      ),

      type_alias_declaration: $ => seq(
        'type',
        field('name', $._type_identifier),
        field('type_parameters', optional($.type_parameters)),
        '=',
        field('value', $._type),
        $._semicolon
      ),

      accessibility_modifier: $ => prec.left(PREC.ACCESSIBILITY, choice(
        'public',
        'private',
        'protected'
      )),

      readonly: $ => 'readonly',

      required_parameter: $ => seq(
        $._parameter_name,
        optional($.type_annotation),
        optional($._initializer)
      ),

      optional_parameter: $ => seq(
        $._parameter_name,
        '?',
        optional($.type_annotation),
        optional($._initializer)
      ),

      _parameter_name: $ => seq(
        optional($.accessibility_modifier),
        optional($.readonly),
        choice(
          $.identifier,
          alias($._reserved_identifier, $.identifier),
          $._destructuring_pattern,
          $.this
        )
      ),

      _rest_identifier: $ => seq(
        '...',
        $.identifier,
      ),

      rest_identifier: $ => $._rest_identifier,

      rest_parameter: $ => seq(
        $._rest_identifier,
        optional($.type_annotation)
      ),

      omitting_type_annotation: $ => seq('-?:', $._type),
      opting_type_annotation: $ => seq('?:', $._type),
      type_annotation: $ => seq(':', $._type),

      asserts: $ => seq(
        ':',
        'asserts',
        choice(
          $.identifier,
          $.type_predicate
        )
      ),

      _type: $ => choice(
        $._primary_type,
        $.union_type,
        $.intersection_type,
        $.function_type,
        $.constructor_type
      ),

<<<<<<< HEAD
      optional_identifier: $ => seq($.identifier, '?'),

      _tuple_type_identifier: $ => choice(
        $.identifier,
        $.optional_identifier,
        $.rest_identifier
      ),

      labeled_tuple_type_member: $ => seq($._tuple_type_identifier, $.type_annotation),

      _tuple_type_member: $ => choice(
        $._tuple_type_identifier,
        $.labeled_tuple_type_member,
      ),

      constructor_type: $ => seq(
=======
      constructor_type: $ => prec.left(PREC.CONSTRUCTOR_TYPE, seq(
>>>>>>> c6d56e7d
        'new',
        optional($.type_parameters),
        $.formal_parameters,
        '=>',
        $._type
      )),

      _primary_type: $ => choice(
        $.parenthesized_type,
        $.predefined_type,
        $._type_identifier,
        $.nested_type_identifier,
        $.generic_type,
        $.object_type,
        $.array_type,
        $.tuple_type,
        $.flow_maybe_type,
        $.type_query,
        $.index_type_query,
        $.this,
        $.existential_type,
        $.literal_type,
        $.lookup_type,
        $.conditional_type,
      ),

      conditional_type: $ => prec.left(PREC.CONDITIONAL_TYPE, seq(
        field('left', $._type),
        'extends',
        field('right', $._type),
        '?',
        field('consequence', $._type),
        ':',
        field('alternative', $._type)
      )),

      generic_type: $ => seq(
        choice(
          $._type_identifier,
          $.nested_type_identifier
        ),
        $.type_arguments
      ),

      type_predicate: $ => seq(
        $.identifier,
        'is',
        $._type
      ),

      type_predicate_annotation: $ => seq(
        seq(':', $.type_predicate)
      ),

      type_query: $ => prec(PREC.TYPEOF, seq(
        'typeof',
        choice($.identifier, $.nested_identifier)
      )),

      index_type_query: $ => seq(
        'keyof',
        prec.left(PREC.DECLARATION, choice($.generic_type, $._type_identifier, $.nested_type_identifier))
      ),

      lookup_type: $ => prec(PREC.ARRAY_TYPE, seq(
        $._primary_type,
        '[',
        $._type,
        ']'
      )),

      mapped_type_clause: $ => prec(1, seq(
        $._type_identifier,
        'in',
        $._type,
      )),

      literal_type: $ => choice(
        alias($._number, $.unary_expression),
        $.number,
        $.string,
        $.true,
        $.false
      ),

      _number: $ => prec.left(PREC.NEG, seq(
        field('operator', choice('-', '+')),
        field('argument', $.number)
      )),

      existential_type: $ => '*',

      flow_maybe_type: $ => prec.right(PREC.FLOW_MAYBE_TYPE, seq( '?', $._primary_type)),

      parenthesized_type: $ => seq(
        '(', $._type, ')'
      ),

      predefined_type: $ => choice(
        'any',
        'number',
        'boolean',
        'string',
        'symbol',
        'void'
      ),

      type_arguments: $ => seq(
        '<', commaSep1($._type), optional(','), '>'
      ),

      object_type: $ => seq(
        choice('{', '{|'),
        optional(seq(
          optional(choice(',', ';')),
          sepBy1(
            choice(',', $._semicolon),
            choice(
              $.export_statement,
              $.property_signature,
              $.call_signature,
              $.construct_signature,
              $.index_signature,
              $.method_signature
            )
          ),
          optional(choice(',', $._semicolon))
        )),
        choice('}', '|}')
      ),

      call_signature: $ => $._call_signature,

      property_signature: $ => seq(
        optional($.accessibility_modifier),
        optional('static'),
        optional($.readonly),
        field('name', $._property_name),
        optional('?'),
        field('type', optional($.type_annotation))
      ),

      _call_signature: $ => seq(
        field('type_parameters', optional($.type_parameters)),
        field('parameters', $.formal_parameters),
        field('return_type', optional(
          choice($.type_annotation, $.asserts, $.type_predicate_annotation)
        ))
      ),

      type_parameters: $ => seq(
        '<', commaSep1($.type_parameter), optional(','), '>'
      ),

      type_parameter: $ => seq(
        $._type_identifier,
        optional($.constraint),
        optional($.default_type)
      ),

      default_type: $ => seq(
        '=',
        $._type
      ),

      constraint: $ => seq(
        choice('extends', ':'),
        $._type
      ),

      construct_signature: $ => seq(
        'new',
        optional($.type_parameters),
        $.formal_parameters,
        optional($.type_annotation)
      ),

      index_signature: $ => seq(
        optional(
          seq(
            field("sign", optional("-")),
            $.readonly
          )
        ),
        '[',
        choice(
          seq(
            choice(
              $.identifier,
              alias($._reserved_identifier, $.identifier)
            ),
            ':',
            $._type,
          ),
          $.mapped_type_clause
        ),
        ']',
        choice(
          $.type_annotation,
          $.omitting_type_annotation,
          $.opting_type_annotation
        )
      ),

      array_type: $ => prec(PREC.ARRAY_TYPE, choice(
        seq($.readonly, $._primary_type, '[', ']'),
        prec(PREC.ARRAY_TYPE+1, seq($._primary_type, '[', ']'))
      )),

      _tuple_type_body: $ => seq(
        "[", optional(commaSep1($._tuple_type_member)), "]"
      ),

      tuple_type: $ => choice(
        prec.left(PREC.ARRAY_TYPE + 1, $._tuple_type_body),
        prec.left(PREC.ARRAY_TYPE + 2, seq($.readonly, $._tuple_type_body)),
      ),

      union_type: $ => prec.left(PREC.UNION, seq(
        optional($._type), '|', $._type
      )),

      intersection_type: $ => prec.left(PREC.INTERSECTION, seq(
        optional($._type), '&', $._type
      )),

      function_type: $ => prec.left(PREC.FUNCTION_TYPE, seq(
        optional($.type_parameters),
        $.formal_parameters,
        '=>',
        $._type
      )),

      _type_identifier: $ => alias($.identifier, $.type_identifier),

      _reserved_identifier: ($, previous) => choice(
        'declare',
        'namespace',
        'type',
        'public',
        'private',
        'protected',
        $.readonly,
        'module',
        'any',
        'number',
        'boolean',
        'string',
        'symbol',
        'export',
        previous
      ),
    },
  });
}

function commaSep1 (rule) {
  return sepBy1(',', rule);
}

function commaSep (rule) {
  return sepBy(',', rule);
}

function sepBy (sep, rule) {
  return optional(sepBy1(sep, rule))
}

function sepBy1 (sep, rule) {
  return seq(rule, repeat(seq(sep, rule)));
}<|MERGE_RESOLUTION|>--- conflicted
+++ resolved
@@ -2,17 +2,13 @@
   ACCESSIBILITY: 1,
   DEFINITION: 1,
   DECLARATION: 1,
-<<<<<<< HEAD
   AS_EXPRESSION: 1,
-  INTERSECTION: 2,
-  UNION: 2,
-=======
-  TUPLE_TYPE: 1,
+  // INTERSECTION: 2,
+  // UNION: 2,
   FUNCTION_TYPE: 1,
   CONDITIONAL_TYPE: 2,
   INTERSECTION: 3,
   UNION: 3,
->>>>>>> c6d56e7d
   PLUS: 4,
   REL: 5,
   TIMES: 6,
@@ -523,7 +519,6 @@
         $.constructor_type
       ),
 
-<<<<<<< HEAD
       optional_identifier: $ => seq($.identifier, '?'),
 
       _tuple_type_identifier: $ => choice(
@@ -539,10 +534,7 @@
         $.labeled_tuple_type_member,
       ),
 
-      constructor_type: $ => seq(
-=======
       constructor_type: $ => prec.left(PREC.CONSTRUCTOR_TYPE, seq(
->>>>>>> c6d56e7d
         'new',
         optional($.type_parameters),
         $.formal_parameters,
